"""
    VaR(x̃, α) 

Compute the value at risk at risk level `α` for the random variable `x̃`.

Risk must satisfy ``α ∈ [0,1]`` and `α=0.5` computes the median and `α=1` computes the 
essential infimum (smallest value with positive probability) and `α=0` returns infinity.

Solves for
``\\inf \\{x ∈ \\mathbb{R} : \\mathbb{P}[x̃ ≤ x] > 1-α \\}``

In general, this function is neither convex nor concave.
"""
function VaR end

# TODO: need to make sure that we are solving for
#``\\inf \\{x ∈ \\mathbb{R} : \\mathbb{P}[x̃ ≤ x] > 1-α \\}
# with a strict inequality; check on Bernoulli distribution

"""
    VaR(values, pmf, α; ...) 

Compute VaR for a discrete random variable with `values` and the probability mass
function `pmf`. See `VaR(x̃, α)` for more details. Also compute the index that achieves 

Runs in ``n \\log(n)`` time where `n = length(x̃)`.

Also returns the value VaR and an index `i` such that `values[i] = x` in the minimization above. If such an index does not exist, then returns -1.
"""
function VaR(values::AbstractVector{<:Real}, pmf::AbstractVector{<:Real}, α::Real;
    check_inputs=true)

    _check_α(α)
    check_inputs && _check_pmf(values, pmf)

    T = eltype(pmf)
    # special cases
    if isone(α) # unbounded value
        return (value=typemax(T), index=-1)
    elseif iszero(α) # maximum (it is unbounded)
<<<<<<< HEAD
        return essinf(values, pmf; check_inputs = check_inputs)
=======
        return essinf(values, pmf; check_inputs=check_inputs)
>>>>>>> 1be4a536
    end

    # Efficiency note: sorting by values is O(n*log n); quickselect is O(n) and
    # would suffice

    # sort acending
    sortedi = sortperm(values)

    pos = last(sortedi) # this value is used when the loop does not break
    p_accum = zero(T)

    α̂ = α - 1e-10  # ...numerical issues
    # find the index such that the sum of the probabilities is greater than alpha
    @inbounds for i ∈ sortedi
        p_accum += pmf[i]
        p_accum >= α̂ && (pos = i; break)
    end

    return (value=values[pos], index=pos)
end


function VaR(x̃, α::Real; kwargs...)
    supp, pmf = rv2pmf(x̃)
    v1 = VaR(supp, pmf, α; kwargs...)
    # construct the equivalent distribution
    Tp = eltype(pmf)
    Ts = eltype(supp)
    if v1.index > 0
        vpmf = zeros(Tp, length(pmf))
        vpmf[v1.index] = one(Tp)
        ỹ = DiscreteNonParametric(supp, vpmf)
    else # happens then VaR is infinite
        ỹ = DiscreteNonParametric([typemax(Ts)], [one(Tp)])
    end

    (value=v1.value, pmf=ỹ)
end<|MERGE_RESOLUTION|>--- conflicted
+++ resolved
@@ -38,11 +38,7 @@
     if isone(α) # unbounded value
         return (value=typemax(T), index=-1)
     elseif iszero(α) # maximum (it is unbounded)
-<<<<<<< HEAD
-        return essinf(values, pmf; check_inputs = check_inputs)
-=======
         return essinf(values, pmf; check_inputs=check_inputs)
->>>>>>> 1be4a536
     end
 
     # Efficiency note: sorting by values is O(n*log n); quickselect is O(n) and
